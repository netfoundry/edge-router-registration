--- conflicted
+++ resolved
@@ -240,11 +240,7 @@
 
     :return: A Namespace containing arguments
     """
-<<<<<<< HEAD
     __version__ = '1.0.11'
-=======
-    __version__ = '1.0.10'
->>>>>>> e00e1f76
     parser = argparse.ArgumentParser()
 
     parser.add_argument('registration_key',
