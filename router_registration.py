#!/usr/bin/env python
"""
NetFoundry Edge Router Registration
"""
import argparse
import os
import sys
import socket
import logging
import json
import time
import ssl
import tarfile
import ipaddress
import subprocess
import platform
from urllib.parse import urlparse
import yaml
from cryptography import x509
from cryptography.hazmat.backends import default_backend
from cryptography.x509.oid import NameOID
from tqdm import tqdm
import psutil
import requests
from colorama import Fore, Style, init
import ziti_router_auto_enroll

def check_controller(controller_host):
    """
    Check controller for open ports & certificate. If anything doesn't work exit.

    :param controller_host (str): IP address or hostname of the controller host.
    """
    logging.info("Checking communication with controller")

    # check cert matches name
    check_controller_certificate(controller_host)

    # check controller for ports
    port_list = [80, 443, 6262]
    for port in port_list:
        if not check_host_port(controller_host, port):
            logging.error("Unable to communicate with "
                          "controller using tcp port: %s", port)
            sys.exit(1)

def check_controller_certificate(controller_host):
    """
    Check if the controller's certificate matches the specified hostname.

    :param controller_host (str): IP address or hostname of the controller host.
    :return True if the controller's certificate matches the specified hostname,
            or IP address otherwise exit with an error.
    """
    logging.debug("Starting controller certificate check for host %s", controller_host)
    certificate = ssl.get_server_certificate((controller_host, 443)).encode('utf-8')
    loaded_cert = x509.load_pem_x509_certificate(certificate, default_backend())
    san = loaded_cert.extensions.get_extension_for_class(x509.SubjectAlternativeName)
    san_dns_names = san.value.get_values_for_type(x509.DNSName)
    cert_cn = loaded_cert.subject.get_attributes_for_oid(NameOID.COMMON_NAME)[0].value

    if controller_host in san_dns_names or controller_host in cert_cn:
        return True

    logging.error("Controller certificate doesn't match for host "
                  "'%s', Are you behind a proxy?", controller_host)
    sys.exit(1)

def check_registration_key(registration_key):
    """
    Check_environment_key determines the environment based on a registration key and
    return the MOP endpoint. If the key does not match exit.

    :param registration_key The registration key to check
    :return NetFoundry MOP endpoint
    """
    if len(registration_key) == 10:
        return 'https://gateway.production.netfoundry.io/core/v2/edge-routers'
    if len(registration_key) == 12:
        if registration_key.startswith("SA"):
            return 'https://gateway.sandbox.netfoundry.io/core/v2/edge-routers'
        if registration_key.startswith("ST"):
            return 'https://gateway.staging.netfoundry.io/core/v2/edge-routers'
        if registration_key.startswith("DE"):
            return 'http://localhost:9300/core/v2/edge-routers'
    logging.error("Unable to determine environment using provided registration key")
    sys.exit(1)

def check_host_port(ip_host, port, max_retries=2, delay=1, timeout=2):
    """
    Check if a host is reachable on a specific port.

    :param ip_host: IP address or hostname of the host to check.
    :param port : Port number to check.
    :param max_retries (optional): Maximum number of retries to check the host. Defaults to 2.
    :param delay (optional): Delay in seconds between retries. Defaults to 1.
    :param timeout (optional): Timeout in seconds for the port check. Defaults to 2.

    :return True if the host is reachable on the specified port, False otherwise.
    """
    logging.debug("Starting hostcheck for host/port %s/%s", ip_host, port)

    for _ in range(max_retries):
        if check_port(ip_host, port, timeout):
            return True
        time.sleep(delay)
    return False

def check_port(ip_host, port, timeout):
    """
    Check if a host is reachable on a specific port.

    :param ip_host (str): IP address or hostname of the host to check.
    :param port (int): Port number to check.
    :param timeout (int): Timeout in seconds for the port check.

    :return True if the host is reachable on the specified port, False otherwise.
    """
    bypass = os.environ.get('NF_PORT_BYPASS')
    logging.debug("Bypass value: %s", bypass)
    if bypass:
        bypass = int(os.environ.get('NF_PORT_BYPASS'))
    else:
        bypass = 0
    if bypass == port:
        logging.info("Bypassing port check for port: %s", bypass)
        return True
    socket_connection = socket.socket(socket.AF_INET, socket.SOCK_STREAM)
    socket_connection.settimeout(timeout)
    try:
        socket_connection.connect((ip_host, int(port)))
        socket_connection.shutdown(socket.SHUT_RDWR)
        return True
    except socket.error as error:
        if port == 6262:
            logging.info("Found port 6262 closed - could be intentional")
            return True
        else:
            logging.error("Socket error: %s", error)
            return False
    finally:
        socket_connection.close()

def check_root_permissions():
    """
    Check to see if this is running as root privileges & exit if not.

    """
    if os.geteuid() >= 1:
        logging.error("This script must be run with elevated privileges, "
                      "please use sudo or run as root")
        sys.exit(1)

def check_ipv4_interface_count(parser):
    """
    Check the number of IPv4 network interfaces on the local machine,
    excluding the loopback interface. Exits the program with an error message
    if more than one interface is found.

    :param parser: The argparse.ArgumentParser instance to add the arguments to.
    """
    network_interfaces = psutil.net_if_addrs()
    ipv4_interfaces = 0

    for interface, addrs in network_interfaces.items():
        if interface == "lo":
            continue
        for addr in addrs:
            if addr.family == socket.AF_INET:
                ipv4_interfaces += 1
                break
    logging.debug("Found %s interface(s)", ipv4_interfaces)
    if ipv4_interfaces > 1:
        logging.error("Found more than one network interface/IP address."
                      " Please use the flags -e/b and -i for manual configuration")
        parser.print_help()
        sys.exit(1)

def check_subnet(subnet_str):
    """
    Check if the provided subnet string is a valid subnet.

    Arguments:
    subnet_str -- A string representing the subnet in the format 'ip_address/prefix_length'.

    Returns:
    True if the subnet is valid and conforms to the criteria, False otherwise.
    """
    logging.debug("Checking subnet")
    if not "/" in subnet_str:
        logging.error("Subnet is not in slash notation")
        sys.exit(1)
    if "/32" in subnet_str:
        logging.error("Unable to support /32 subnets")
        sys.exit(1)
    try:
        subnet = ipaddress.ip_network(subnet_str)
        logging.debug(subnet)
        return subnet.prefixlen < subnet.max_prefixlen and subnet.prefixlen > 0
    except (ValueError, AttributeError):
        logging.error("Unable to parser subnet")
        sys.exit(1)

def create_netfoundry_tuning_file():
    """
    Creates a file named '01-netfoundry_tuning.conf' containing specific tuning content
    in the '/etc/sysctl.d/' directory, and then issues the 'sysctl --system' command.

    """
    logging.info("Tunning Network parameters via sysctl")
    tuning_content = ("# Netfoundry\n"
                      "# Adjustment for tcp stack\n"
                      "net.core.rmem_max = 16777216\n"
                      "net.core.wmem_max = 16777216\n"
                      "net.core.rmem_default = 16777216\n"
                      "net.core.wmem_default = 16777216\n"
                      "net.ipv4.tcp_rmem = 4096 87380 16777216\n"
                      "net.ipv4.tcp_wmem = 4096 65536 16777216\n"
                      "net.ipv4.tcp_mem = 8388608 8388608 16777216\n"
                      "net.ipv4.udp_mem = 8388608 8388608 16777216\n"
                      "net.ipv4.tcp_retries2 = 8\n")

    file_name = "01-netfoundry_tuning.conf"
    file_path = "/etc/sysctl.d/"

    with open(os.path.join(file_path, file_name), "w", encoding='UTF-8') as open_file:
        open_file.write(tuning_content)

    try:
        subprocess.run(["sysctl", "--system"],
                       check=True,
                       capture_output=True,
                       text=True,
                       timeout=15)
    except subprocess.CalledProcessError as error:
        logging.error("Unable to sysctl: %s", error)

def create_parser():
    """
    Create argparser Namespace

    :return: A Namespace containing arguments
    """
<<<<<<< HEAD
    __version__ = '1.0.10'
=======
    __version__ = '1.0.11'
>>>>>>> 6dbb5887
    parser = argparse.ArgumentParser()

    mgroup = parser.add_mutually_exclusive_group(required=True)

    mgroup.add_argument('registration_key', nargs='?',
                        help='NetFoundry Edge-Router Registration Key')
    mgroup.add_argument('--jwt', type=str,
                        help='Path to file based jwt')
    parser.add_argument('-f', '--force',
                        action="store_false",
                        help='Forcefully proceed with re-enrollment',
                        default=True)
    parser.add_argument('-l', '--logLevel', type=str,
                        choices=['DEBUG', 'INFO', 'ERROR'],
                        default='INFO',
                        help='Set the logging level - Default: INFO)')
    parser.add_argument('--logFile', type=str,
                        help='Specify the log file -'
                             'Default router_registration.log')
    parser.add_argument('-s', '--salt',
                        action="store_false",
                        help='Skip salt-stack setup',
                        default=True)
    parser.add_argument('-w','--skip-fw',
                        action='store_false',
                        help='Skip applying fw rules',
                        default=True)
    parser.add_argument('--controller',type=str,
                        help='Hostname or IP of Openziti controller')
    parser.add_argument('--hostId', type=str,
                        help='Salstack minion host id')
    parser.add_argument('--linkListener',
                        action='store_false',
                        help='Enabled local LinkListener')
    parser.add_argument('--downloadUrl', type=str,
                        help='Specify bundle to download')
    parser.add_argument('--diverter',
                        action='store_true',
                        help='Enable diverter',
                        default=False)
    parser.add_argument('-v', '--version',
                        action='version',
                        version=__version__)

    group = parser.add_argument_group('Manual Configuration',
                                      'Manually configure edge/fabric and tunnel')
    group.add_argument('-e', '--edge',
                       help='IP or DNS name for edge component')
    group.add_argument('-i', '--tunnel_ip',
                       help="IP Address for tunnel component(if enabled)")
    group.add_argument('-b', '--fabric',
                       help='IP or DNS name for fabric component(if enabled)')
    group.add_argument('--dnsIPRange',
                       help='Override the default resolver ip range assiged. '
                       'Must in in subnet notation 100.64.0.0/10')
    group.add_argument('--lanIf',
                       help='Override the interface name assigned to lanIf.')

    return parser

def diverter_add():
    """
    Download, install & initialize setup of the diverter(zfw)

    """
    logging.info("Fetching latest diverter")
    try:
        release_response = requests.get("https://api.github.com/repos"
                                        "/netfoundry/zfw/releases/latest",
                                        timeout=15)
        release_data = release_response.json()
    except requests.exceptions.ConnectionError as exception_result:
        logging.warning('An issue occurred while trying to connect: %s', exception_result)

    if platform.machine() in ['x86_64','AMD64']:
        system_arch = 'amd64'

    package_filename = f"zfw-tunnel_{release_data['tag_name']}_{system_arch}.deb"

    download_url = None
    for asset in release_data["assets"]:
        if system_arch in asset["name"]:
            download_url = asset["browser_download_url"]
            break

    if download_url is None:
        logging.error("No matching package %s found", package_filename)
        sys.exit(1)

    try:
        response = requests.get(download_url, stream=True, timeout=60)

        total_size = int(response.headers.get("content-length", 0))
        block_size = 1024  # 1 Kibibyte
        status_bar = tqdm(total=total_size, unit="iB", unit_scale=True, desc="Downloading")

        with open(package_filename, "wb") as open_file:
            for data in response.iter_content(block_size):
                status_bar.update(len(data))
                open_file.write(data)

        status_bar.close()
    except requests.exceptions.ConnectionError as exception_result:
        logging.warning('An issue occurred while trying to connect: %s', exception_result)
    except requests.exceptions.Timeout as timeout_exception:
        logging.warning('Timed out trying to download diverter %s', timeout_exception)

    logging.info("Installing diverter package")
    try:
        subprocess.run([f"sudo dpkg -i {package_filename}"], shell=True, check=True)
        os.remove(package_filename)
    except subprocess.CalledProcessError as error:
        logging.warning("Unable to run diverter install: %s", error)

    logging.info("Running diverter setup")
    try:
        subprocess.run(["/opt/openziti/bin/start_ebpf_router.py"],
                       check=True)
    except subprocess.CalledProcessError as error:
        logging.warning("Unable to run diverter setup: %s", error)

def diverter_remove():
    """
    Revert & cleanup an existing instance of diverter
    """
    if os.path.isfile("/opt/openziti/bin/revert_ebpf_router.py"):
        logging.info("Cleaning up diverter")
        try:
            subprocess.run(["/opt/openziti/bin/revert_ebpf_router.py"],
                        check=True)
        except subprocess.CalledProcessError as error:
            logging.warning("Unable to run diverter cleanup: %s", error)

def get_interface_by_ip(ip_address):
    """
    Get the name of the network interface that the given IP address belongs to.

    :param ip_address: A string representing the IP address to look up.
    :return: The name of the network interface that the IP address belongs to, or None if not found.
    """
    try:
        ip_addr = ipaddress.ip_address(ip_address)
    except ValueError:
        logging.error("Invalid IP address: %s", ip_address)

    network_interfaces = psutil.net_if_addrs()

    for interface, addrs in network_interfaces.items():
        for addr in addrs:
            if addr.family == socket.AF_INET and ip_addr == ipaddress.ip_address(addr.address):
                return interface

    logging.error("Unable to find interface name for ip.")
    sys.exit(1)

def get_mop_router_information(endpoint_url, registration_key):
    """
    Retrieve MOP router information from the given endpoint URL and registration key and
    return the json results. If the jwt is None exit.

    :param endpoint_url: The URL of the endpoint where MOP router information is located.
    :param registration_key: The registration key for accessing the MOP router information.
    :return: The response object containing MOP router information.
    """
    try:
        headers = {'content-type': 'application/json'}
        endpoint_url = f"{endpoint_url}/register/{registration_key}"
        logging.debug("Connecting to: %s", endpoint_url)
        response = requests.post(endpoint_url,
                                 headers=headers,
                                 timeout=20)
        http_code = response.status_code
        logging.debug('HTTP Response STATUS CODE: %s', http_code)
    except requests.exceptions.ConnectionError as exception_result:
        logging.error('An issue occurred while trying to connect: %s', exception_result)
        sys.exit(1)
    except requests.exceptions.Timeout as timeout_exception:
        logging.error('Timed out trying to reach MOP: %s', timeout_exception)
        sys.exit(1)
    if response.status_code == 200:
        if json.loads(response.text)['edgeRouter']['jwt'] is None:
            logging.error("Registration with this key has already been performed")
            sys.exit(1)
        return json.loads(response.text)
    if response.status_code == 400:
        logging.error("Unable to verify key, response: %s", response.text)
        sys.exit(1)
    else:
        logging.error("Failed to reach NetFoundry: %s", http_code)
        sys.exit(1)

def get_nfhelp():
    """
    Download latest version of nfhelp menu
    """
    nfhelp_url = ("https://github.com/netfoundry/edge-router-nfhelp"
                  "/releases/latest/download/nfhelp.tar.gz")

    try:
        logging.info("Downloading latest nfhelp")
        file_name = "nfhelp.tar.gz"
        response = requests.get(nfhelp_url, stream=True, timeout=60)

        total_size = int(response.headers.get("content-length", 0))
        block_size = 1024  # 1 Kibibyte
        status_bar = tqdm(total=total_size, unit="iB", unit_scale=True, desc="Downloading")

        with open(file_name, "wb") as open_file:
            for data in response.iter_content(block_size):
                status_bar.update(len(data))
                open_file.write(data)

        status_bar.close()
    except requests.exceptions.ConnectionError as exception_result:
        logging.warning('An issue occurred while trying to connect: %s', exception_result)
    except requests.exceptions.Timeout as timeout_exception:
        logging.warning('Timed out trying to download nfhelp %s', timeout_exception)

    try:
        with tarfile.open(file_name) as download_file:
            download_file.extractall(path="/opt/netfoundry/")
        os.remove("/etc/profile.d/nfhelp.sh")
        os.replace("/opt/netfoundry/nfhelp.sh", "/etc/profile.d/nfhelp.sh")
        os.chmod("/etc/profile.d/nfhelp.sh", 0o755)
        os.remove(file_name)
    except OSError as exceptions:
        logging.warning("Unable to install new nfhelp: %s", exceptions)

def get_subnet_by_ip(input_ip):
    """
    Given an IP address, this function checks local interfaces to determine
    the network subnet the IP address belongs to and returns the base network
    with the subnet in slash notation.

    :param ip: IPv4 address as a string.
    :return: Base network with subnet in slash notation, or None if no subnet is found.
    """
    # Convert input IP address to IPv4Address object
    input_ip = ipaddress.IPv4Address(input_ip)

    # Iterate over local network interfaces
    for interface in psutil.net_if_addrs().values():
        for addr in interface:
            # Check if the address is IPv4
            if addr.family == socket.AF_INET:
                ip_address = ipaddress.IPv4Address(addr.address)
                netmask = ipaddress.IPv4Address(addr.netmask)

                # Create a network object using the IP and netmask
                network = ipaddress.IPv4Network(f"{ip_address}/{netmask}", strict=False)

                # Check if input IP is within the current network subnet
                if input_ip in network:
                    return str(network)

    logging.error("Unable to determin subnet for: %s", input_ip)
    sys.exit(1)

def handle_ufw_rules(args, router_info, ufw_save_file):
    """
    Handle the creation and updating of Uncomplicated Firewall (ufw) rules based on provided
    arguments, router information, and save the rules to a specified file. This function will
    retrieve the local IP and subnet information. Add a rule for health checks to the local
    subnet on port 8081 (TCP). Add DNS rules (port 53, both TCP and UDP) to the local or
    tunnel subnet depending on the presence of a tunnel IP argument. Add rules for edge router
    link listeners on ports 80 and 443 (TCP) or only port 443 (TCP) to the local subnet.

    :param args (argparse.Namespace): A Namespace object containing the parsed arguments.
    :param router_info (dict): A dictionary of router information returned by NetFoundry
    :param ufw_save_file(str): The file path where the ufw rules will be saved.
    """
    # get local ip/subnet info
    local_ip = ziti_router_auto_enroll.get_private_address()
    local_subnet = get_subnet_by_ip(local_ip)

    # add tunnler DNS and HealthChecks rules
    if args.tunnel_ip:
        # lookup local interface
        tunnel_ip = args.tunnel_ip
        tunnel_subnet = get_subnet_by_ip(tunnel_ip)
        ufw_add_rules(tunnel_subnet, '53', 'udp', ufw_save_file)
        ufw_add_rules(tunnel_subnet, '53', 'tcp', ufw_save_file)
        ufw_add_rules(tunnel_subnet, '8081', 'tcp', ufw_save_file)
    else:
        # lookup local interface
        local_ip = ziti_router_auto_enroll.get_private_address()
        local_subnet = get_subnet_by_ip(local_ip)
        ufw_add_rules(local_subnet, '53','udp', ufw_save_file)
        ufw_add_rules(local_subnet, '53','tcp', ufw_save_file)
        ufw_add_rules(local_subnet, '8081', 'tcp', ufw_save_file)

    if router_info['edgeRouter']['linkListener']:
        ufw_add_rules('0.0.0.0/0','80', 'tcp', ufw_save_file)
        ufw_add_rules('0.0.0.0/0','443', 'tcp', ufw_save_file)
    else:
        ufw_add_rules(local_subnet, '443', 'tcp', ufw_save_file)

def handle_ziti_router_auto_enroll(args, router_info, enrollment_commands):
    """
    Handles the gathering information & running of the ziti_router_auto_enroll.

    :param args (argparse.Namespace): A Namespace object containing the parsed arguments.
    :param router_info (dict): A dictionary of router information returned by NetFoundry
    :param enrollment_commands(list): A list of commands to pass in the enrollment
    """
    # set install dir
    enrollment_commands.append('--installDir')
    enrollment_commands.append('/opt/netfoundry/ziti/ziti-router')

    # add tunneler by default for NetFoundry edge-router customers
    # if overriding the tunnel ip, check if valid and configure a
    # manual tunnelListener.  Otherwise just let the auto_enroller
    # create one.
    if args.tunnel_ip or args.lanIf or args.dnsIPRange:
        if args.lanIf:
            interface_name = args.lanIf
        if args.tunnel_ip:
            tunnel_ip = args.tunnel_ip
            if not args.lanIf:
                interface_name = get_interface_by_ip(tunnel_ip)
        else:
            tunnel_ip = ziti_router_auto_enroll.get_private_address()
            if not args.lanIf:
                interface_name = get_interface_by_ip(tunnel_ip)
        if args.dnsIPRange:
            dns_ip_range = args.dnsIPRange
        else:
            dns_ip_range = '100.64.0.0/10'
        enrollment_commands.append("--tunnelListener")
        enrollment_commands.append("tproxy")
        enrollment_commands.append(f"udp://{tunnel_ip}:53")
        enrollment_commands.append(f"{interface_name}")
        enrollment_commands.append(dns_ip_range)
    else:
        enrollment_commands.append('--autoTunnelListener')

    # if overriding the edge listener add a manual edgeListner
    # Otherwise the auto_enroller will create one by default.
    if args.edge:
        enrollment_commands.append('--edgeListener')
        enrollment_commands.append('tls:0.0.0.0:443')
        enrollment_commands.append(f"{args.edge}:443")

    # if the setting was selected in the NetFoundry console
    # if overriding the fabric listener add a manual linkListener
    # Otherwise the auto_enroller will create one if passing in
    # --assumePublic.
    if router_info['edgeRouter']['linkListener']:
        if args.fabric:
            enrollment_commands.append('--linkListeners')
            enrollment_commands.append('transport')
            enrollment_commands.append('tls:0.0.0.0:80')
            enrollment_commands.append(f"tls:{args.fabric}:80")
        else:
            enrollment_commands.append('--assumePublic')

    # add jwt to enrollment command that was retrieved from NetFoundry
    # insert it as the first argument to ensure the positional
    enrollment_commands.insert(0, router_info['edgeRouter']['jwt'])

    # add proxyListners for salt-stack
    enrollment_commands.append('--proxyListeners')
    enrollment_commands.append('tcp:127.0.0.1:4505')
    enrollment_commands.append('salt4505')
    enrollment_commands.append('--proxyListeners')
    enrollment_commands.append('tcp:127.0.0.1:4506')
    enrollment_commands.append('salt4506')

    # download the bundle from whatever link NetFoundry sets
    enrollment_commands.append('--downloadUrl')
    if args.downloadUrl:
        enrollment_commands.append(args.downloadUrl)
    else:
        enrollment_commands.append(router_info['productMetadata']['zitiBinaryBundleLinuxAMD64'])

    # check if ziti version is 0.30.0 or above
    fabric_port = ziti_router_auto_enroll.compare_semver(
        router_info['productMetadata']['zitiVersion'],'0.30.0'
    )

    # pass in fabric port 443 for versions 0.30.0 and above
    if fabric_port >= 0:
        logging.debug("Setting fabric port to 443")
        enrollment_commands.append('--controllerFabricPort')
        enrollment_commands.append('443')
    # print enrollment command in debug
    logging.debug(enrollment_commands)

    # run enrollment
    ziti_router_auto_enroll.main(enrollment_commands)

    # for backward compatability with existing NetFoundry deployments
    target = "/opt/netfoundry/ziti/ziti-router/ziti"
    source = "/opt/netfoundry/ziti/ziti"
    os.rename(target, source)
    os.symlink(source, target)

def process_manual_registration_arguments(args):
    """
    a
    """
    if not args.downloadUrl:
        logging.error("--downloadUrl is required when using --jwt")
        sys.exit(1)
    if not args.hostId:
        logging.error("--hostId is required when using --jwt")
        sys.exit(1)
    jwt_info, jwt_string = ziti_router_auto_enroll.decode_jwt(args.jwt)
    router_info={}
    router_info['networkControllerHost'] = urlparse(jwt_info['iss']).hostname
    router_info['edgeRouter']={}
    router_info['edgeRouter']['jwt'] = jwt_string
    router_info['edgeRouter']['hostId'] = args.hostId
    if args.linkListener:
        router_info['edgeRouter']['linkListener'] = True

    return router_info

def salt_stack_add(router_info):
    """
    Creates a salt-stack minion configuration & starts the salt-minion process.
    Runs the command "salt-call state.apply" which applies the salt high-state.

    :param router_info (dict): A dictionary of router information returned by NetFoundry
    """
    logging.info("Creating Salt configuration")
    minion_config = '/etc/salt/minion.d/nf-minion.conf'
    yaml_content = ({'id': router_info['edgeRouter']['hostId'],
                     'master': '127.0.0.1',
                     'grains': {'roles': ['ER']}})
    try:
        with open(minion_config, "w", encoding='UTF-8') as open_file:
            yaml.dump(yaml_content, open_file, sort_keys=False)
    except OSError:
        logging.error("Unable to create salt minion config file")

    ziti_router_auto_enroll.manage_systemd_service('salt-minion', 'start')
    ziti_router_auto_enroll.manage_systemd_service('salt-minion', 'enable')
    logging.info("Applying Salt Minion State, this might take a minute...")
    try:
        subprocess.run(['salt-call','state.apply'],
                       check=True,
                       capture_output=True,
                       text=True,
                       timeout=300)
    except subprocess.CalledProcessError as error:
        logging.error(error)
        logging.error("Unable to apply salt-configuration, is Ziti funtional?"
                      "Please check the ziti logs to confirm")

def salt_stack_remove():
    """
    Stops the salt-minion service and removes the configuration files
    if a NetFoundry config is found.
    """
    nf_minion_config = "/etc/salt/minion.d/nf-minion.conf"

    if os.path.isfile(nf_minion_config):
        ziti_router_auto_enroll.manage_systemd_service('salt-minion', 'stop')

        files_to_remove = [
            "/etc/salt/pki/minion/minion_master.pub",
            "/etc/salt/pki/minion/minion.pub",
            "/etc/salt/pki/minion/minion.pem",
            nf_minion_config
        ]

        logging.info("Removing previous salt-stack minion configuration")

        for config_file in files_to_remove:
            if os.path.isfile(config_file):
                try:
                    os.remove(config_file)
                except OSError:
                    logging.error("Unable to remove %s", config_file)
                    sys.exit(1)

def setup_logging(logfile, loglevel=logging.INFO):
    """
    Set up logging to log messages to both the console and a file.

    :param logfile: The file to log messages to. Defaults to 'program_name.log'.
    :param loglevel: The minimum level of log messages to display. Defaults to logging.INFO.
    """
    class CustomFormatter(logging.Formatter):
        """
        Return a custom color for the message if the level is higher than warning.
        """
        def format(self, record):
            if record.levelno == logging.DEBUG:
                level_color = Fore.MAGENTA
            elif record.levelno == logging.WARNING:
                level_color = Fore.YELLOW
            elif record.levelno >= logging.ERROR:
                level_color = Fore.RED
            else:
                level_color = ""

            formatted_msg = super().format(record)
            colored_levelname = f"{level_color}{record.levelname}{Style.RESET_ALL}"
            return formatted_msg.replace(record.levelname, colored_levelname)
    def console_format(record):
        if record.levelno == logging.INFO:
            return console_formatter_info.format(record)
        return console_formatter_warning_error.format(record)

    # Initialize colorama
    init(autoreset=True)

    # Create a logger object
    logger = logging.getLogger()
    logger.setLevel(loglevel)

    # Create a file handler to log messages to a file
    file_handler = logging.FileHandler(logfile)
    file_handler.setLevel(loglevel)

    # Create a console handler to log messages to the console
    console_handler = logging.StreamHandler()
    console_handler.setLevel(loglevel)

    # Create formatters with custom date and time format, add them to the appropriate handlers
    file_formatter = CustomFormatter('%(asctime)s-%(levelname)s-%(message)s',
                                    datefmt='%Y-%m-%d-%H:%M:%S')

    file_handler.setFormatter(file_formatter)

    console_formatter_info = CustomFormatter('%(message)s')
    console_formatter_warning_error = CustomFormatter('%(levelname)s-%(message)s')

    console_handler.format = console_format

    logger.addHandler(file_handler)
    logger.addHandler(console_handler)

def ufw_add_rules(network_address, port, protocol, ufw_save_file):
    """
    Add Uncomplicated Firewall (UFW) rules for a specified source and save them in a file.

    :param network_address: The network address the rules should be created.
    :param port (str): The port number to allow inbound traffic.
    :param protocol (str): The protocol for which to allow inbound traffic (e.g., 'tcp', 'udp').
    :param source (str): The source of the traffic to be allowed, either 'local' or 'any'.
    """
    logging.info("Adding firewall rule to allow inbound %s from %s",
                    port,
                    network_address)
    logging.debug("Running command: ufw allow from %s to any port %s proto %s",
                    network_address,
                    port,
                    protocol)

    cmd = ["ufw", "allow", "from",
            network_address,
            "to", "any", "port",
            port,
            "proto",
            protocol]
    try:
        subprocess.run(cmd, check=True)
    except subprocess.CalledProcessError:
        logging.error("Unable to run command: %s", cmd)

    try:
        with open(ufw_save_file, "a", encoding='UTF-8') as open_file:
            open_file.write(f"from {network_address} to any port {port} proto {protocol}\n")
    except FileNotFoundError:
        logging.error("Unable to write to file: %s", ufw_save_file)

def ufw_remove_rules(ufw_save_file):
    """
    Remove UFW rules stored in the rules file.

    :param ufw_save_file(path): The path to the ufw save file.
    """

    if not os.path.exists(ufw_save_file):
        logging.debug("Rules file %s does not exist. No rules to remove.", ufw_save_file)
        return

    try:
        with open(ufw_save_file, "r", encoding='UTF-8') as open_file:
            rules = open_file.readlines()
    except FileNotFoundError:
        logging.error("Unable to read file: %s", ufw_save_file)
        return

    for rule in rules:
        logging.info("Removing firewall rule: %s", rule.strip())
        logging.debug("Running command: ufw delete allow %s", rule.strip())

        cmd = ["ufw", "delete", "allow"] + rule.strip().split()
        try:
            subprocess.run(cmd, check=True)
        except subprocess.CalledProcessError:
            logging.error("Unable to run command: %s", cmd)

    # Clear the rules file
    try:
        os.remove(ufw_save_file)
    except OSError:
        logging.error("Unable to remove previous ufw rules file")

def main():
    """
    Main logic
    """
    # create parser
    parser = create_parser()

    # get arguments passed
    args = parser.parse_args()

    # root check
    check_root_permissions()

    # start the ziti_router_auto_enroll command list
    enrollment_commands=[]

    # set log file name
    if args.logFile:
        log_file = args.logFile

    else:
        program_name = (os.path.basename(__file__)).split(".")[0]
        log_file = f"{program_name}.log"

    # setup logging
    setup_logging(log_file, args.logLevel)


    logging.info("\033[0;35mStarting Registration\033[0m")

    # check the number of interfaces
    if not args.edge:
        check_ipv4_interface_count(parser)

    # check subnet if passed
    if args.dnsIPRange:
        check_subnet(args.dnsIPRange)

    # set the ufw_save file used to track ufw rules created
    ufw_save_file='/opt/netfoundry/ziti/ziti-router/ufw_save_file.txt'

    # check if already registered
    if args.force:
        if os.path.isfile("/opt/netfoundry/ziti/ziti-router/.is_registered"):
            logging.error("Already registered. Override with -f/--force")
            sys.exit(1)
    else:
        enrollment_commands.append('-f')
        logging.info("Forcing re-registration, running cleanup first")
        ufw_remove_rules(ufw_save_file)
        salt_stack_remove()
        diverter_remove()
        if os.path.exists("/opt/netfoundry/ziti/ziti-router/ziti"):
            os.remove("/opt/netfoundry/ziti/ziti-router/ziti")

    # os tunning
    create_netfoundry_tuning_file()

    # set mop endpoint using the registration key
    if args.registration_key:
        mop_endpoint = check_registration_key(args.registration_key)

        # get jwt from MOP
        router_info = get_mop_router_information(mop_endpoint, args.registration_key)
        logging.debug(router_info)
    else:
        router_info = process_manual_registration_arguments(args)

    # get the latest version of nfhelp
    get_nfhelp()

    # check controller communications
    check_controller(router_info['networkControllerHost'])

    # handle ziti_router_auto_enroll
    handle_ziti_router_auto_enroll(args, router_info, enrollment_commands)

    # setup UFW
    if args.skip_fw:
        handle_ufw_rules(args, router_info, ufw_save_file)

    # setup salt
    if args.salt:
        salt_stack_add(router_info)

    # enable diverter
    if args.diverter:
        diverter_add()


    logging.info("\033[0;35mRegistration Successful\033[0m")
    logging.info("\033[0;35mPlease use\033[0m \033[0;31mnfhelp-reload\033[0;35m "
                 "to use nfhelp commands\033[0m")

# main
if __name__ == '__main__':
    main()<|MERGE_RESOLUTION|>--- conflicted
+++ resolved
@@ -241,11 +241,7 @@
 
     :return: A Namespace containing arguments
     """
-<<<<<<< HEAD
-    __version__ = '1.0.10'
-=======
-    __version__ = '1.0.11'
->>>>>>> 6dbb5887
+    __version__ = '1.0.12'
     parser = argparse.ArgumentParser()
 
     mgroup = parser.add_mutually_exclusive_group(required=True)
